import json
import pathlib
import re
from typing import Tuple

import numpy as np
import pandas as pd
from tqdm import tqdm

from ..utils import STATUS_ARROW
from .utils import parse_sim_log

_ALGORITHMS = ["lru", "lfu", "sizeSmall", "sizeBig"]

SIM_RESULT_FILENAME = "simulation_results.csv"
SIM_CHOICE_LOG_FILE = "simulationLogFile.csv.gz"

COLUMNS = [
    "date",
    "num req",
    "num hit",
    "num added",
    "num deleted",
    "num redirected",
    "size redirected",
    "cache size",
    "num miss after delete",
    "size",
    "capacity",
    "bandwidth",
    "bandwidth usage",
    "hit rate",
    "weighted hit rate",
    "written data",
    "read data",
    "read on hit data",
    "read on miss data",
    "deleted data",
    "avg free space",
    "std dev free space",
    "CPU efficiency",
    "CPU hit efficiency",
    "CPU miss efficiency",
    "CPU efficiency upper bound",
    "CPU efficiency lower bound",
    "Addition epsilon",
    "Eviction epsilon",
    "Addition qvalue function",
    "Eviction qvalue function",
    "Eviction calls",
    "Eviction forced calls",
    "Eviction mean num categories",
    "Eviction std dev num categories",
    "Action store",
    "Action not store",
    "Action delete all",
    "Action delete half",
    "Action delete quarter",
    "Action delete one",
    "Action not delete",
]


class Element(object):
    def __init__(self, components: list, filename: str, df: "pd.DataFrame"):
        self._df = df
        self._filename = filename
        self._components = set([elm for elm in self.__parse_components(components)])

    @staticmethod
    def __parse_components(components: list) -> list:
        for component in components:
            if component.find("weightFunLRU") != -1:
                yield component.rsplit("_", 3)[0]
            elif component.find("_") != -1 and component.split("_")[0] in _ALGORITHMS:
                yield component.split("_")[0]
            elif component.find("aiRL") != -1:
                cur_type = component.split("aiRL_")[1].split("_", 1)[0]
                if cur_type == "SCDL":
                    yield "SCDL"
                elif cur_type.find("SCDL2") != -1 and cur_type.index("SCDL2") == 0:
                    yield cur_type
                yield "aiRL"
            else:
                yield component

    @property
    def filename(self):
        return self._filename

    @property
    def df(self):
        return self._df

    @property
    def components(self):
        return self._components

    def __hash__(self):
        return hash(str(self._components))


class Results(object):
    def __init__(self):
        self._elemets = {}
        self._choices = {}

    def __len__(self) -> int:
        return len(self._elemets)

    def insert(
        self,
        path: "pathlib.Path",
        components: list,
        filename: str,
        df: "pd.DataFrame",
        choices: "pd.DataFrame" = None,
    ) -> "Results":
        elm = Element(components, filename, df)
        self._elemets[path.as_posix()] = elm
        self._choices[path.as_posix()] = choices
        return self

    @property
    def components(self) -> set:
        components = set()
        for elm in self._elemets.values():
            components |= elm.components
        return sorted(components)

    @property
    def files(self) -> "list[str]":
        return list(sorted(self._elemets.keys()))

    def get_all(self):
        for file_, df in self._elemets.items():
            yield file_, df, self.get_log(file_, [], [])

    def get_df(
        self, file_: str, filters_all: list, filters_any: list
    ) -> "pd.DataFrame":
        cur_elm = self._elemets[file_]
        all_ = (
            len(cur_elm.components.intersection(set(filters_all))) == len(filters_all)
            if len(filters_all) > 0
            else True
        )
        any_ = (
            len(cur_elm.components.intersection(set(filters_any))) != 0
            if len(filters_any) > 0
            else True
        )
        if all_ and any_:
            return cur_elm.df
        return None

    def get_log(
        self, file_: str, filters_all: list, filters_any: list
    ) -> "pd.DataFrame":
        cur_elm = self._elemets[file_]
        all_ = (
            len(cur_elm.components.intersection(set(filters_all))) == len(filters_all)
            if len(filters_all) > 0
            else True
        )
        any_ = (
            len(cur_elm.components.intersection(set(filters_any))) != 0
            if len(filters_any) > 0
            else True
        )
        if all_ and any_:
            tmp = self._choices[file_]
            if isinstance(tmp, pathlib.Path):
                print(f"{STATUS_ARROW}LAZY LOADING OF {tmp}")
                tmp = pd.read_csv(tmp)
                self._choices[file_] = tmp
                print(f"{STATUS_ARROW}LAZY LOAD DONE...")
            return tmp


def aggregate_results(folder: str) -> "Results":
    abs_target_folder = pathlib.Path(folder).resolve()
    results = Results()
    all_columns = set(COLUMNS)
    for result_path in tqdm(
        list(abs_target_folder.glob(f"**/{SIM_RESULT_FILENAME}")),
        desc="Opening results",
    ):
        df = pd.read_csv(result_path)
        cur_columns = set(df.columns)
        if cur_columns.issubset(all_columns):
            df["date"] = pd.to_datetime(
                df["date"].apply(lambda elm: elm.split()[0]), format="%Y-%m-%d"
            )
            relative_path = result_path.relative_to(abs_target_folder)
            *components, filename = relative_path.parts
            # Check choices
            choice_file = result_path.parent.joinpath(SIM_CHOICE_LOG_FILE)
            if choice_file.exists():
                choices = choice_file
            else:
                choices = None
            results.insert(relative_path, components, filename, df, choices)
    return results


<<<<<<< HEAD
def missing_column(func):
    def wrapper(df: 'pd.DataFrame'):
        try:
            return func(df)
        except KeyError:
            return pd.Series(np.zeros(len(df.index)))
    return wrapper


@missing_column
def measure_throughput_ratio(df: 'pd.DataFrame') -> 'pd.Series':
    cache_size = df['cache size'][0]
    return (df['read on hit data'] - df['written data'])/cache_size


@missing_column
def measure_cost_ratio(df: 'pd.DataFrame') -> 'pd.Series':
    cache_size = df['cache size'][0]
    return (df['written data'] + df['deleted data'])/cache_size


@missing_column
def measure_throughput(df: 'pd.DataFrame') -> 'pd.Series':
=======
def measure_throughput_ratio(df: "pd.DataFrame") -> "pd.Series":
    cache_size = df["cache size"][0]
    return (df["read on hit data"] - df["written data"]) / cache_size


def measure_cost_ratio(df: "pd.DataFrame") -> "pd.Series":
    cache_size = df["cache size"][0]
    return (df["written data"] + df["deleted data"]) / cache_size


def measure_throughput(df: "pd.DataFrame") -> "pd.Series":
>>>>>>> 56c29535
    # to Terabytes
    return (df["read on hit data"] - df["written data"]) / (1024.0 ** 2.0)


<<<<<<< HEAD
@missing_column
def measure_cost(df: 'pd.DataFrame') -> 'pd.Series':
=======
def measure_cost(df: "pd.DataFrame") -> "pd.Series":
>>>>>>> 56c29535
    # to Terabytes
    return (df["written data"] + df["deleted data"]) / (1024.0 ** 2.0)


<<<<<<< HEAD
@missing_column
def measure_read_on_hit_ratio(df: 'pd.DataFrame') -> 'pd.Series':
    return (df['read on hit data']/df['read data']) * 100.


@missing_column
def measure_cpu_eff(df: 'pd.DataFrame') -> 'pd.Series':
    return df['CPU efficiency']


@missing_column
def measure_avg_free_space(df: 'pd.DataFrame') -> 'pd.Series':
    cache_size = df['cache size'][0]
    return (df['avg free space'] / cache_size) * 100.


@missing_column
def measure_std_dev_free_space(df: 'pd.DataFrame') -> 'pd.Series':
    cache_size = df['cache size'][0]
    return (df['std dev free space'] / cache_size) * 100.


@missing_column
def measure_bandwidth(df: 'pd.DataFrame') -> 'pd.Series':
    return (df['read on miss data'] / df['bandwidth']) * 100.


@missing_column
def measure_redirect_volume(df: 'pd.DataFrame') -> 'pd.Series':
    cache_size = df['cache size'][0]
    return (df['size redirected'] / cache_size) * 100.


@missing_column
def measure_num_miss_after_delete(df: 'pd.DataFrame') -> 'pd.Series':
    return df['num miss after delete']


@missing_column
def measure_hit_rate(df: 'pd.DataFrame') -> 'pd.Series':
    return df['hit rate']


@missing_column
def measure_hit_over_miss(df: 'pd.DataFrame') -> 'pd.Series':
    return df['read on hit data'] / df['read on miss data']
=======
def measure_read_on_hit_ratio(df: "pd.DataFrame") -> "pd.Series":
    return (df["read on hit data"] / df["read data"]) * 100.0


def measure_cpu_eff(df: "pd.DataFrame") -> "pd.Series":
    return df["CPU efficiency"]


def measure_avg_free_space(df: "pd.DataFrame") -> "pd.Series":
    cache_size = df["cache size"][0]
    return (df["avg free space"] / cache_size) * 100.0


def measure_std_dev_free_space(df: "pd.DataFrame") -> "pd.Series":
    cache_size = df["cache size"][0]
    return (df["std dev free space"] / cache_size) * 100.0


def measure_bandwidth(df: "pd.DataFrame") -> "pd.Series":
    return (df["read on miss data"] / df["bandwidth"]) * 100.0


def measure_redirect_volume(df: "pd.DataFrame") -> "pd.Series":
    cache_size = df["cache size"][0]
    return (df["size redirected"] / cache_size) * 100.0


def measure_num_miss_after_delete(df: "pd.DataFrame") -> "pd.Series":
    return df["num miss after delete"]


def measure_hit_rate(df: "pd.DataFrame") -> "pd.Series":
    return df["hit rate"]


def measure_hit_over_miss(df: "pd.DataFrame") -> "pd.Series":
    return df["read on hit data"] / df["read on miss data"]
>>>>>>> 56c29535


def parse_simulation_report(
    files2plot: list, prefix: str, generator: bool = False, target: str = "AFTERDELETE"
) -> dict:
    del_evaluators = {}

    for file_, _, sim_log in tqdm(files2plot, desc="Parse log", position=1):
        name = file_.replace(prefix, "").replace(f"/{SIM_RESULT_FILENAME}", "")

        curEvents = []

        for del_evaluator in parse_sim_log(sim_log, target):
            if generator:
                yield name, del_evaluator
            else:
                curEvents.append(del_evaluator)

        if not generator:
            del_evaluators[name] = curEvents

    return del_evaluators


def make_table(
    files2plot: list, prefix: str, top_n: int = 0, extended: bool = False
) -> Tuple["pd.DataFrame", list]:
    """Make html table from files to plot

    :param files2plot: list of files to plot with their dataframes
    :type files2plot: list
    :param prefix: the files' prefix
    :type prefix: str
    :return: html table component
    :rtype: dbc.Table
    """
    table = []
    for file_, df in files2plot:
        values = get_measures(file_, df, extended=extended)
        values[0] = values[0].replace(prefix, "").replace(f"/{SIM_RESULT_FILENAME}", "")
        search_size = re.search("[\/]?[0-9]*T\/", values[0])
        values[0] = values[0].replace("run_full_normal/", "")
        if search_size != None:
            values[0] = values[0].replace(
                search_size.group(),
                "",
                # f"{search_size.group().replace('/', '')} - "
            )
        values.insert(0, file_)
        table.append(values)
    if extended:
        columns = [
            "source",
            "file",
            "Throughput ratio",
            "Cost ratio",
            "Throughput (TB)",
            "Cost (TB)",
            "Read on hit ratio",
            "Bandwidth",
            "Redirect Vol.",
            "Avg. Free Space",
            "Std. Dev. Free Space",
            "Hit over Miss",
            "Num. miss after del.",
            "Hit rate",
            "CPU Eff.",
        ]
    else:
        columns = [
            "source",
            "file",
            "Throughput ratio",
            "Cost ratio",
            "Bandwidth",
            "Num. miss after del.",
            "Hit rate",
            "CPU Eff.",
        ]
    df = pd.DataFrame(table, columns=columns)
    df = df.sort_values(
        by=["Throughput ratio", "Cost ratio", "Num. miss after del."],
        ascending=[False, True, False],
    )
    df = df.round(6)
    if top_n != 0:
        df = df.iloc[:10]

    source_files = df.source.to_list()
    del df["source"]

    return df, source_files


def get_measures(
    cache_filename: str, df: "pd.DataFrame", extended: bool = False
) -> list:
    measures = [cache_filename]
    # print(cache_filename)

    # Throughput ratio
    measures.append(measure_throughput_ratio(df).mean())

    # Cost ratio
    measures.append(measure_cost_ratio(df).mean())

    if extended:
        # Throughput (TB)
        measures.append(measure_throughput(df).mean())

        # Cost (TB)
        measures.append(measure_cost(df).mean())

        # Read on hit ratio
        measures.append(measure_read_on_hit_ratio(df).mean())

    # Bandwidth
    measures.append(measure_bandwidth(df).mean())

    if extended:
        # Redirect Vol.
        measures.append(measure_redirect_volume(df).mean())

        # Avg. Free Space
        measures.append(measure_avg_free_space(df).mean())

        # Std. Dev. Free Space
        measures.append(measure_std_dev_free_space(df).mean())

        # Hit over Miss
        measures.append(measure_hit_over_miss(df).mean())

    # Num. miss after delete
    measures.append(measure_num_miss_after_delete(df).mean())

    # Hit rate
    measures.append(measure_hit_rate(df).mean())

    # CPU Efficiency
    measures.append(measure_cpu_eff(df).mean())

    return measures<|MERGE_RESOLUTION|>--- conflicted
+++ resolved
@@ -65,7 +65,8 @@
     def __init__(self, components: list, filename: str, df: "pd.DataFrame"):
         self._df = df
         self._filename = filename
-        self._components = set([elm for elm in self.__parse_components(components)])
+        self._components = set(
+            [elm for elm in self.__parse_components(components)])
 
     @staticmethod
     def __parse_components(components: list) -> list:
@@ -141,7 +142,8 @@
     ) -> "pd.DataFrame":
         cur_elm = self._elemets[file_]
         all_ = (
-            len(cur_elm.components.intersection(set(filters_all))) == len(filters_all)
+            len(cur_elm.components.intersection(
+                set(filters_all))) == len(filters_all)
             if len(filters_all) > 0
             else True
         )
@@ -159,7 +161,8 @@
     ) -> "pd.DataFrame":
         cur_elm = self._elemets[file_]
         all_ = (
-            len(cur_elm.components.intersection(set(filters_all))) == len(filters_all)
+            len(cur_elm.components.intersection(
+                set(filters_all))) == len(filters_all)
             if len(filters_all) > 0
             else True
         )
@@ -204,7 +207,6 @@
     return results
 
 
-<<<<<<< HEAD
 def missing_column(func):
     def wrapper(df: 'pd.DataFrame'):
         try:
@@ -228,34 +230,16 @@
 
 @missing_column
 def measure_throughput(df: 'pd.DataFrame') -> 'pd.Series':
-=======
-def measure_throughput_ratio(df: "pd.DataFrame") -> "pd.Series":
-    cache_size = df["cache size"][0]
-    return (df["read on hit data"] - df["written data"]) / cache_size
-
-
-def measure_cost_ratio(df: "pd.DataFrame") -> "pd.Series":
-    cache_size = df["cache size"][0]
-    return (df["written data"] + df["deleted data"]) / cache_size
-
-
-def measure_throughput(df: "pd.DataFrame") -> "pd.Series":
->>>>>>> 56c29535
     # to Terabytes
     return (df["read on hit data"] - df["written data"]) / (1024.0 ** 2.0)
 
 
-<<<<<<< HEAD
 @missing_column
 def measure_cost(df: 'pd.DataFrame') -> 'pd.Series':
-=======
-def measure_cost(df: "pd.DataFrame") -> "pd.Series":
->>>>>>> 56c29535
     # to Terabytes
     return (df["written data"] + df["deleted data"]) / (1024.0 ** 2.0)
 
 
-<<<<<<< HEAD
 @missing_column
 def measure_read_on_hit_ratio(df: 'pd.DataFrame') -> 'pd.Series':
     return (df['read on hit data']/df['read data']) * 100.
@@ -302,45 +286,6 @@
 @missing_column
 def measure_hit_over_miss(df: 'pd.DataFrame') -> 'pd.Series':
     return df['read on hit data'] / df['read on miss data']
-=======
-def measure_read_on_hit_ratio(df: "pd.DataFrame") -> "pd.Series":
-    return (df["read on hit data"] / df["read data"]) * 100.0
-
-
-def measure_cpu_eff(df: "pd.DataFrame") -> "pd.Series":
-    return df["CPU efficiency"]
-
-
-def measure_avg_free_space(df: "pd.DataFrame") -> "pd.Series":
-    cache_size = df["cache size"][0]
-    return (df["avg free space"] / cache_size) * 100.0
-
-
-def measure_std_dev_free_space(df: "pd.DataFrame") -> "pd.Series":
-    cache_size = df["cache size"][0]
-    return (df["std dev free space"] / cache_size) * 100.0
-
-
-def measure_bandwidth(df: "pd.DataFrame") -> "pd.Series":
-    return (df["read on miss data"] / df["bandwidth"]) * 100.0
-
-
-def measure_redirect_volume(df: "pd.DataFrame") -> "pd.Series":
-    cache_size = df["cache size"][0]
-    return (df["size redirected"] / cache_size) * 100.0
-
-
-def measure_num_miss_after_delete(df: "pd.DataFrame") -> "pd.Series":
-    return df["num miss after delete"]
-
-
-def measure_hit_rate(df: "pd.DataFrame") -> "pd.Series":
-    return df["hit rate"]
-
-
-def measure_hit_over_miss(df: "pd.DataFrame") -> "pd.Series":
-    return df["read on hit data"] / df["read on miss data"]
->>>>>>> 56c29535
 
 
 def parse_simulation_report(
@@ -380,7 +325,8 @@
     table = []
     for file_, df in files2plot:
         values = get_measures(file_, df, extended=extended)
-        values[0] = values[0].replace(prefix, "").replace(f"/{SIM_RESULT_FILENAME}", "")
+        values[0] = values[0].replace(prefix, "").replace(
+            f"/{SIM_RESULT_FILENAME}", "")
         search_size = re.search("[\/]?[0-9]*T\/", values[0])
         values[0] = values[0].replace("run_full_normal/", "")
         if search_size != None:
