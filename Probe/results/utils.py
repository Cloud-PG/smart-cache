--- conflicted
+++ resolved
@@ -802,13 +802,8 @@
     :return: a plot figure
     :rtype: go.Figure
     """
-<<<<<<< HEAD
     fig = go.Figure(layout=LAYOUT)
-    for file_, df, _ in files2plot:
-=======
-    fig = go.Figure(layout=_LAYOUT)
     for file_, df in files2plot:
->>>>>>> bb7002ae
         name = file_.replace(
             prefix, "").replace(
                 SIM_RESULT_FILENAME, "")
